--- conflicted
+++ resolved
@@ -320,10 +320,6 @@
         self.target_tokenizer = target_tokenizer
         self.assistant_tokenizer = assistant_tokenizer
         self.prev_target_ids = None
-<<<<<<< HEAD
-        self.prev_tokens = None
-=======
->>>>>>> d4ff0914
         self.prev_assistant_ids = None
         self.target_lookbehind = assistant_model.generation_config.target_lookbehind
         self.assistant_lookbehind = assistant_model.generation_config.assistant_lookbehind
@@ -471,11 +467,7 @@
         # Update state
         self.prev_target_ids = input_ids
         self.assistant_kwargs["past_key_values"] = assistant_output.past_key_values
-<<<<<<< HEAD
-        self.prev_tokens = assistant_output.sequences
-=======
         self.prev_assistant_ids = assistant_output.sequences
->>>>>>> d4ff0914
 
         if input_ids.shape[1] >= new_target_ids.shape[1]:
             return input_ids, None
@@ -490,11 +482,7 @@
         }
         remove_from_pkv = 0
 
-<<<<<<< HEAD
-        if self.prev_tokens is not None and self.prev_target_ids.shape[1] > self.target_lookbehind:
-=======
         if self.prev_assistant_ids is not None and self.prev_target_ids.shape[1] > self.target_lookbehind:
->>>>>>> d4ff0914
             # input_ids contains all target prompt input ids and some new target input ids
             start_index_in_target_window = self.prev_target_ids.shape[1] - self.target_lookbehind
 
