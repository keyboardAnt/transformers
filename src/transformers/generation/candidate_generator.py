--- conflicted
+++ resolved
@@ -559,8 +559,6 @@
             new_target_ids = new_target_ids[:, : self.generation_config.max_length]
 
         return new_target_ids
-<<<<<<< HEAD
-=======
 
 
 class AssistantToTargetTranslator:
@@ -773,7 +771,6 @@
             self._prev_assistant_ids = torch.cat([self._prev_assistant_ids, assistant_new_ids], dim=-1)
 
         return self._prev_assistant_ids
->>>>>>> b5bcb8ec
 
 
 class PromptLookupCandidateGenerator(CandidateGenerator):
